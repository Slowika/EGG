# Copyright (c) Facebook, Inc. and its affiliates.

# This source code is licensed under the MIT license found in the
# LICENSE file in the root directory of this source tree.

import torch

from egg.core.interaction import LoggingStrategy
from egg.zoo.emcom_as_ssl.archs import (
    EmComSSLSymbolGame,
    EmSSLSender,
    Receiver,
    SimCLRSender,
    VisionGameWrapper,
    VisionModule,
    get_vision_modules,
)
from egg.zoo.emcom_as_ssl.losses import get_loss


def build_vision_encoder(
    model_name: str = "resnet50",
    shared_vision: bool = False,
<<<<<<< HEAD
    pretrain_vision: bool = True
=======
    pretrain_vision: bool = False,
>>>>>>> 3f105287
):
    (
        sender_vision_module,
        receiver_vision_module,
        visual_features_dim,
    ) = get_vision_modules(
        encoder_arch=model_name, shared=shared_vision, pretrain_vision=pretrain_vision
    )
    vision_encoder = VisionModule(
        sender_vision_module=sender_vision_module,
        receiver_vision_module=receiver_vision_module,
    )
    return vision_encoder, visual_features_dim


def build_game(opts):
    vision_encoder, visual_features_dim = build_vision_encoder(
        model_name=opts.model_name,
        shared_vision=opts.shared_vision,
        pretrain_vision=opts.pretrain_vision,
    )

    loss = get_loss(
        temperature=opts.loss_temperature,
        similarity=opts.similarity,
        loss_type=opts.loss_type,
    )

    train_logging_strategy = LoggingStrategy(False, False, True, True, True, False)
    test_logging_strategy = LoggingStrategy(False, False, True, True, True, False)

    if opts.simclr_sender:
        sender = SimCLRSender(
            input_dim=visual_features_dim,
            hidden_dim=opts.projection_hidden_dim,
            output_dim=opts.projection_output_dim,
            discrete_evaluation=opts.discrete_evaluation_simclr,
        )
        receiver = sender
    else:
        sender = EmSSLSender(
            input_dim=visual_features_dim,
            hidden_dim=opts.projection_hidden_dim,
            output_dim=opts.projection_output_dim,
            temperature=opts.gs_temperature,
            trainable_temperature=opts.train_gs_temperature,
            straight_through=opts.straight_through,
        )
        receiver = Receiver(
            input_dim=visual_features_dim,
            hidden_dim=opts.projection_hidden_dim,
            output_dim=opts.projection_output_dim,
        )

    game = EmComSSLSymbolGame(
        sender,
        receiver,
        loss,
        train_logging_strategy=train_logging_strategy,
        test_logging_strategy=test_logging_strategy,
    )

    game = VisionGameWrapper(game, vision_encoder)
    if opts.distributed_context.is_distributed:
        game = torch.nn.SyncBatchNorm.convert_sync_batchnorm(game)

    return game<|MERGE_RESOLUTION|>--- conflicted
+++ resolved
@@ -21,11 +21,7 @@
 def build_vision_encoder(
     model_name: str = "resnet50",
     shared_vision: bool = False,
-<<<<<<< HEAD
-    pretrain_vision: bool = True
-=======
     pretrain_vision: bool = False,
->>>>>>> 3f105287
 ):
     (
         sender_vision_module,
